--- conflicted
+++ resolved
@@ -58,11 +58,7 @@
    Training
      
      Training ...
-<<<<<<< HEAD
-     Training - done. Time (sec):  0.0054772
-=======
-     Training - done. Time (sec):  0.0071790
->>>>>>> 14e26174
+     Training - done. Time (sec):  0.0072250
   ___________________________________________________________________________
      
    Evaluation
@@ -70,15 +66,9 @@
         # eval points. : 100
      
      Predicting ...
-<<<<<<< HEAD
-     Predicting - done. Time (sec):  0.0001519
+     Predicting - done. Time (sec):  0.0001509
      
      Prediction time/pt. (sec) :  0.0000015
-=======
-     Predicting - done. Time (sec):  0.0001929
-     
-     Prediction time/pt. (sec) :  0.0000019
->>>>>>> 14e26174
      
   
 .. figure:: kpls.png
