--- conflicted
+++ resolved
@@ -23,13 +23,8 @@
 from smt.problems import Branin, Rosenbrock
 from smt.sampling_methods import FullFactorial
 from multiprocessing import Pool
-<<<<<<< HEAD
-
-PYTHON_2 = sys.version_info.major == 2
-=======
 from smt.surrogate_models import KRG, QP
 from smt.applications.mixed_integer import FLOAT, INT, ENUM
->>>>>>> edd4d2b8
 
 # This implementation only works with Python > 3.3
 class ParallelEvaluator(Evaluator):
@@ -52,10 +47,6 @@
         y = (x - 3.5) * np.sin((x - 3.5) / (np.pi))
         return y.reshape((-1, 1))
 
-<<<<<<< HEAD
-    @unittest.skipIf(PYTHON_2, "ParallelEvaluator not implemented in Python 2")
-=======
->>>>>>> edd4d2b8
     def test_evaluator(self):
         x = [[1], [2], [3]]
         expected = TestEGO.function_test_1d(x)
@@ -77,20 +68,13 @@
         self.assertAlmostEqual(18.9, float(x_opt), delta=1)
         self.assertAlmostEqual(-15.1, float(y_opt), delta=1)
 
-<<<<<<< HEAD
-    @unittest.skipIf(PYTHON_2, "ParallelEvaluator not implemented in Python 2")
-=======
->>>>>>> edd4d2b8
     def test_function_test_1d_parallel(self):
         n_iter = 3
         xlimits = np.array([[0.0, 25.0]])
 
         criterion = "EI"
         n_parallel = 3
-<<<<<<< HEAD
-=======
-
->>>>>>> edd4d2b8
+
         ego = EGO(
             n_iter=n_iter,
             criterion=criterion,
@@ -99,11 +83,7 @@
             n_parallel=n_parallel,
             evaluator=ParallelEvaluator(),
         )
-<<<<<<< HEAD
-        x_opt, y_opt, _, _, _, _, _ = ego.optimize(fun=TestEGO.function_test_1d)
-=======
         x_opt, y_opt, _, _, _ = ego.optimize(fun=TestEGO.function_test_1d)
->>>>>>> edd4d2b8
 
         self.assertAlmostEqual(18.9, float(x_opt), delta=1)
         self.assertAlmostEqual(-15.1, float(y_opt), delta=1)
@@ -122,10 +102,6 @@
         self.assertTrue(np.allclose([[1, 1]], x_opt, rtol=0.5))
         self.assertAlmostEqual(0.0, float(y_opt), delta=1)
 
-<<<<<<< HEAD
-    @unittest.skipIf(PYTHON_2, "ParallelEvaluator not implemented in Python 2")
-=======
->>>>>>> edd4d2b8
     def test_rosenbrock_2D_parallel(self):
         n_iter = 15
         n_parallel = 5
@@ -145,11 +121,7 @@
             evaluator=ParallelEvaluator(),
         )
 
-<<<<<<< HEAD
-        x_opt, y_opt, _, _, _, _, _ = ego.optimize(fun=fun)
-=======
         x_opt, y_opt, _, _, _ = ego.optimize(fun=fun)
->>>>>>> edd4d2b8
         print("Rosenbrock: ", x_opt)
         self.assertTrue(np.allclose([[1, 1]], x_opt, rtol=0.5))
         self.assertAlmostEqual(0.0, float(y_opt), delta=1)
@@ -180,7 +152,17 @@
         xlimits = fun.xlimits
         criterion = "EI"  #'EI' or 'SBO' or 'UCB'
 
-<<<<<<< HEAD
+        xdoe = FullFactorial(xlimits=xlimits)(10)
+        ego = EGO(
+            xdoe=xdoe,
+            n_iter=n_iter,
+            criterion=criterion,
+            xlimits=xlimits,
+            n_parallel=n_parallel,
+        )
+
+        x_opt, y_opt, _, _, _ = ego.optimize(fun=fun)
+
         # 3 optimal points possible: [-pi, 12.275], [pi, 2.275], [9.42478, 2.475]
         print(x_opt)
         self.assertTrue(
@@ -188,61 +170,7 @@
             or np.allclose([[3.14, 2.275]], x_opt, rtol=0.5)
             or np.allclose([[9.42, 2.475]], x_opt, rtol=0.5)
         )
-        self.assertAlmostEqual(0.39, float(y_opt), delta=1)
-
-    def test_branin_2D_parallel(self):
-        n_iter = 10
-        fun = Branin(ndim=2)
-        n_parallel = 5
-        xlimits = fun.xlimits
-        criterion = "EI"  #'EI' or 'SBO' or 'UCB'
-
-=======
->>>>>>> edd4d2b8
-        xdoe = FullFactorial(xlimits=xlimits)(10)
-        ego = EGO(
-            xdoe=xdoe,
-            n_iter=n_iter,
-            criterion=criterion,
-            xlimits=xlimits,
-            n_parallel=n_parallel,
-        )
-
-<<<<<<< HEAD
-        x_opt, y_opt, _, _, _, _, _ = ego.optimize(fun=fun)
-=======
-        x_opt, y_opt, _, _, _ = ego.optimize(fun=fun)
->>>>>>> edd4d2b8
-
-        # 3 optimal points possible: [-pi, 12.275], [pi, 2.275], [9.42478, 2.475]
-        print(x_opt)
-        self.assertTrue(
-            np.allclose([[-3.14, 12.275]], x_opt, rtol=0.5)
-            or np.allclose([[3.14, 2.275]], x_opt, rtol=0.5)
-            or np.allclose([[9.42, 2.475]], x_opt, rtol=0.5)
-        )
         print("Branin=", x_opt)
-<<<<<<< HEAD
-        self.assertAlmostEqual(0.39, float(y_opt), delta=1)
-
-    def test_ydoe_option(self):
-        n_iter = 10
-        fun = Branin(ndim=2)
-        xlimits = fun.xlimits
-        criterion = "UCB"  #'EI' or 'SBO' or 'UCB'
-
-        xdoe = FullFactorial(xlimits=xlimits)(10)
-        ydoe = fun(xdoe)
-
-        ego = EGO(
-            xdoe=xdoe, ydoe=ydoe, n_iter=n_iter, criterion=criterion, xlimits=xlimits
-        )
-        _, y_opt, _, _, _, _, y_doe = ego.optimize(fun=fun)
-
-        self.assertAlmostEqual(0.39, float(y_opt), delta=1)
-
-    def test_find_points(self):
-=======
         self.assertAlmostEqual(0.39, float(y_opt), delta=1)
 
     def test_branin_2D_mixed_parallel(self):
@@ -356,20 +284,11 @@
         self.assertAlmostEqual(0.39, float(y_opt), delta=1)
 
     def test_find_best_point(self):
->>>>>>> edd4d2b8
         fun = TestEGO.function_test_1d
         xlimits = np.array([[0.0, 25.0]])
         xdoe = FullFactorial(xlimits=xlimits)(3)
         ydoe = fun(xdoe)
         ego = EGO(
-<<<<<<< HEAD
-            xdoe=xdoe, ydoe=ydoe, n_iter=1, criterion="UCB", xlimits=xlimits, n_start=30
-        )
-        _, _, _, _, _, _, _ = ego.optimize(fun=fun)
-        x, _ = ego._find_points(xdoe, ydoe)
-        self.assertAlmostEqual(6.5, float(x), delta=1)
-
-=======
             xdoe=xdoe,
             ydoe=ydoe,
             n_iter=1,
@@ -402,7 +321,6 @@
         actual = float(ego._get_virtual_point(xtest, fun(xtest))[0])
         self.assertAlmostEqual(expected, actual)
 
->>>>>>> edd4d2b8
     @staticmethod
     def run_ego_example():
         import numpy as np
@@ -488,11 +406,6 @@
         # Check the optimal point is x_opt=18.9, y_opt =-15.1
 
     @staticmethod
-<<<<<<< HEAD
-    def run_ego_parallel_example():
-        import numpy as np
-        import six
-=======
     def run_ego_mixed_integer_example():
         import numpy as np
         from smt.applications import EGO
@@ -582,7 +495,6 @@
     @staticmethod
     def run_ego_parallel_example():
         import numpy as np
->>>>>>> edd4d2b8
         from smt.applications import EGO
         from smt.applications.ego import EGO, Evaluator
         from smt.sampling_methods import FullFactorial
@@ -647,13 +559,7 @@
             evaluator=ParallelEvaluator(),
         )
 
-<<<<<<< HEAD
-        x_opt, y_opt, ind_best, x_data, y_data, x_doe, y_doe = ego.optimize(
-            fun=function_test_1d
-        )
-=======
         x_opt, y_opt, _, x_data, y_data = ego.optimize(fun=function_test_1d)
->>>>>>> edd4d2b8
         print("Minimum in x={:.1f} with f(x)={:.1f}".format(float(x_opt), float(y_opt)))
 
         x_plot = np.atleast_2d(np.linspace(0, 25, 100)).T
@@ -675,11 +581,7 @@
                 y_gp_plot_var = ego.gpr.predict_variances(x_plot)
 
                 x_data_sub = np.append(x_data_sub, x_data[k + p])
-<<<<<<< HEAD
-                y_KB = ego.set_virtual_point(np.atleast_2d(x_data[k + p]), y_data_sub)
-=======
                 y_KB = ego._get_virtual_point(np.atleast_2d(x_data[k + p]), y_data_sub)
->>>>>>> edd4d2b8
 
                 y_data_sub = np.append(y_data_sub, y_KB)
 
@@ -736,10 +638,6 @@
         TestEGO.plot = True
         argv.remove("--plot")
     if "--example" in argv:
-<<<<<<< HEAD
-        TestEGO.run_ego_parallel_example()
-=======
         TestEGO.run_ego_mixed_integer_example()
->>>>>>> edd4d2b8
         exit()
     unittest.main()